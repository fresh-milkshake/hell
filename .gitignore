__pycache__/
*.json
*.pyc
*.pyo
*.pyd
*.so
*.dylib
*.egg-info
.DS_Store
.env

# Environments
.env
.venv
env/
venv/
ENV/
env.bak/
venv.bak/

# PyCharm project files
.idea/
*.iml
*.iws
*.ipr

# VSCode project files
.vscode/

# Spyder project files
.spyderproject
.spyproject

# Rope project files
.ropeproject

# mkdocs documentation
/site

# mypy
.mypy_cache/

# celery beat schedule file
celerybeat-schedule

# SageMath parsed files
*.sage.py

# Environments
.env
.venv
env/
venv/
ENV/
env.bak/
venv.bak/

# Spyder project settings
.spyderproject
.spyproject

# Rope project settings
.ropeproject

# mkdocs documentation
/site

# mypy
.mypy_cache/

# celery beat schedule file
celerybeat-schedule

# SageMath parsed files
*.sage.py

# Environments
.env
.venv
env/
venv/
ENV/
env.bak/
venv.bak/

# Spyder project settings
.spyderproject
.spyproject

# Rope project settings
.ropeproject

# mkdocs documentation
/site

# mypy
.mypy_cache/

# celery beat schedule file
celerybeat-schedule

# SageMath parsed files
*.sage.py

# Environments
.env
.venv
env/
venv/
ENV/
env.bak/
venv.bak/

# Spyder project settings
.spyderproject
.spyproject

# Rope project settings
.ropeproject

# mkdocs documentation
/site

# mypy
.mypy_cache/

# celery beat schedule file
celerybeat-schedule

# SageMath parsed files
*.sage.py

# Environments
.env
.venv
env/
venv/
ENV/
env.bak/
venv.bak/

# Spyder project settings
.spyderproject
.spyproject

# Rope project settings
.ropeproject

# mkdocs documentation
/site

# mypy
.mypy_cache/

# celery beat schedule file
celerybeat-schedule

# SageMath parsed files
*.sage.py

# Environments
.env
.venv
env/
venv/
ENV/
env.bak/
venv.bak/

# Spyder

daemons/
OLD/
*.log
<<<<<<< HEAD
*.zip
=======

*.zip
*.rar
*.tar
>>>>>>> 4c6d8df6
<|MERGE_RESOLUTION|>--- conflicted
+++ resolved
@@ -1,182 +1,174 @@
-__pycache__/
-*.json
-*.pyc
-*.pyo
-*.pyd
-*.so
-*.dylib
-*.egg-info
-.DS_Store
-.env
-
-# Environments
-.env
-.venv
-env/
-venv/
-ENV/
-env.bak/
-venv.bak/
-
-# PyCharm project files
-.idea/
-*.iml
-*.iws
-*.ipr
-
-# VSCode project files
-.vscode/
-
-# Spyder project files
-.spyderproject
-.spyproject
-
-# Rope project files
-.ropeproject
-
-# mkdocs documentation
-/site
-
-# mypy
-.mypy_cache/
-
-# celery beat schedule file
-celerybeat-schedule
-
-# SageMath parsed files
-*.sage.py
-
-# Environments
-.env
-.venv
-env/
-venv/
-ENV/
-env.bak/
-venv.bak/
-
-# Spyder project settings
-.spyderproject
-.spyproject
-
-# Rope project settings
-.ropeproject
-
-# mkdocs documentation
-/site
-
-# mypy
-.mypy_cache/
-
-# celery beat schedule file
-celerybeat-schedule
-
-# SageMath parsed files
-*.sage.py
-
-# Environments
-.env
-.venv
-env/
-venv/
-ENV/
-env.bak/
-venv.bak/
-
-# Spyder project settings
-.spyderproject
-.spyproject
-
-# Rope project settings
-.ropeproject
-
-# mkdocs documentation
-/site
-
-# mypy
-.mypy_cache/
-
-# celery beat schedule file
-celerybeat-schedule
-
-# SageMath parsed files
-*.sage.py
-
-# Environments
-.env
-.venv
-env/
-venv/
-ENV/
-env.bak/
-venv.bak/
-
-# Spyder project settings
-.spyderproject
-.spyproject
-
-# Rope project settings
-.ropeproject
-
-# mkdocs documentation
-/site
-
-# mypy
-.mypy_cache/
-
-# celery beat schedule file
-celerybeat-schedule
-
-# SageMath parsed files
-*.sage.py
-
-# Environments
-.env
-.venv
-env/
-venv/
-ENV/
-env.bak/
-venv.bak/
-
-# Spyder project settings
-.spyderproject
-.spyproject
-
-# Rope project settings
-.ropeproject
-
-# mkdocs documentation
-/site
-
-# mypy
-.mypy_cache/
-
-# celery beat schedule file
-celerybeat-schedule
-
-# SageMath parsed files
-*.sage.py
-
-# Environments
-.env
-.venv
-env/
-venv/
-ENV/
-env.bak/
-venv.bak/
-
-# Spyder
-
-daemons/
-OLD/
-*.log
-<<<<<<< HEAD
-*.zip
-=======
-
-*.zip
-*.rar
-*.tar
->>>>>>> 4c6d8df6
+__pycache__/
+*.json
+*.pyc
+*.pyo
+*.pyd
+*.so
+*.dylib
+*.egg-info
+.DS_Store
+.env
+
+# Environments
+.env
+.venv
+env/
+venv/
+ENV/
+env.bak/
+venv.bak/
+
+# PyCharm project files
+.idea/
+*.iml
+*.iws
+*.ipr
+
+# VSCode project files
+.vscode/
+
+# Spyder project files
+.spyderproject
+.spyproject
+
+# Rope project files
+.ropeproject
+
+# mkdocs documentation
+/site
+
+# mypy
+.mypy_cache/
+
+# celery beat schedule file
+celerybeat-schedule
+
+# SageMath parsed files
+*.sage.py
+
+# Environments
+.env
+.venv
+env/
+venv/
+ENV/
+env.bak/
+venv.bak/
+
+# Spyder project settings
+.spyderproject
+.spyproject
+
+# Rope project settings
+.ropeproject
+
+# mkdocs documentation
+/site
+
+# mypy
+.mypy_cache/
+
+# celery beat schedule file
+celerybeat-schedule
+
+# SageMath parsed files
+*.sage.py
+
+# Environments
+.env
+.venv
+env/
+venv/
+ENV/
+env.bak/
+venv.bak/
+
+# Spyder project settings
+.spyderproject
+.spyproject
+
+# Rope project settings
+.ropeproject
+
+# mkdocs documentation
+/site
+
+# mypy
+.mypy_cache/
+
+# celery beat schedule file
+celerybeat-schedule
+
+# SageMath parsed files
+*.sage.py
+
+# Environments
+.env
+.venv
+env/
+venv/
+ENV/
+env.bak/
+venv.bak/
+
+# Spyder project settings
+.spyderproject
+.spyproject
+
+# Rope project settings
+.ropeproject
+
+# mkdocs documentation
+/site
+
+# mypy
+.mypy_cache/
+
+# celery beat schedule file
+celerybeat-schedule
+
+# SageMath parsed files
+*.sage.py
+
+# Environments
+.env
+.venv
+env/
+venv/
+ENV/
+env.bak/
+venv.bak/
+
+# Spyder project settings
+.spyderproject
+.spyproject
+
+# Rope project settings
+.ropeproject
+
+# mkdocs documentation
+/site
+
+# mypy
+.mypy_cache/
+
+# celery beat schedule file
+celerybeat-schedule
+
+# SageMath parsed files
+*.sage.py
+
+# Environments
+.env
+.venv
+env/
+venv/
+ENV/
+env.bak/
+venv.bak/
+
+# Spyder
+
+daemons/
+OLD/
+*.log